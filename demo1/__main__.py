#!/usr/bin

from __future__ import print_function

import sys
import argparse
from functools import partial

from .sim import KmcSim
from . import config

PROG = 'demo1'

def main():
	import logging

	parser = argparse.ArgumentParser('python -m ' + PROG, description='')

	parser.add_argument('CONFIG', nargs='+',
		type=argparse.FileType('r'),
		help='paths to config files')

	parser.add_argument('-d', '--dimensions', metavar='ARM,ZAG',
		type=delim_parser(positive_int, n=2, sep=','), default=[200,200],
		help='PBC grid dimensions as a number of unit cells in each dimension')

	parser.add_argument('-n', '--steps',
		type=positive_int, default=10000,
		help='stop after this many events')

	parser.add_argument('-P', '--output-pstats',
		help='record profiling data, readable by the pstats module')

	parser.add_argument('-p', '--profile',
		action='store_true',
		help='display profiling data')

	parser.add_argument('-D', '--debug',
		action='store_true',
		help='display debug logs, hide standard output')

	parser.add_argument('-T', '--temperature',
		type=float, default=None,
		help='temperature in kelvin. Only meaningful if config files specify'
		' barriers instead of rates.')

	parser.add_argument('--write-initial', metavar='PATH',
		help='write initial state to PATH')
	parser.add_argument('--embed-initial',
		action='store_true',
		help='embed initial state in output')

	group = parser.add_mutually_exclusive_group()
	group.add_argument('--no-incremental',
		dest='incremental', action='store_false',
		help='disable incremental updates (debugging flag)')

	group.add_argument('--validate-every', metavar='NSTEP',
		type=nonnegative_int, default=0,
		help='do incremental updates, but perform an expensive validation '
		'of all objects every NSTEP steps. (debugging flag)')

	group = parser.add_mutually_exclusive_group()
	group.add_argument('--zobrist-bits', metavar='NBITS',
		type=positive_int, default=None,
		help='Experimental flag. Computes and prints zobrist keys with this '
		'many bits of randomness.')

	group.add_argument('--zobrist-hash',
		action='store_true',
		help='Experimental flag. Computes and prints deterministic zobrist '
		'keys using hash(). ')

	args = parser.parse_args()

	if args.debug:
		logging.getLogger().setLevel(10)

	config_dict = config.load_all(args.CONFIG)

	# bind arguments for ease of wrapping with profiler...
	def myrun():
		from .state import HASH
		run(
			ofile = DevNull() if args.debug else sys.stdout,
			nsteps = args.steps,
			dims = args.dimensions,
			config_dict = config_dict,
			validate_every = args.validate_every,
			incremental = args.incremental,
			save_initial_path = args.write_initial,
<<<<<<< HEAD
			embed_initial = args.embed_initial,
			temperature = args.temperature,
=======
			zobrist = HASH if args.zobrist_hash else args.zobrist_bits,
>>>>>>> a3372921
		)

	if args.output_pstats or args.profile:
		stats_out = args.output_pstats
		text_out = sys.stderr if args.profile else None
		with_profiling(myrun, stats_out, text_out)
	else:
		myrun()

class DevNull:
	def write(self, *a, **kw): pass

#-----------------------------

<<<<<<< HEAD
# The long explicit argument list is deliberate; if this thing took
#  the 'args' object it would be impossible to lint for unused vars.
# That said, perhaps the function needs to be broken up.
def run(ofile, nsteps, dims, config_dict, validate_every, incremental, save_initial_path, embed_initial, temperature):
=======
def run(ofile, nsteps, dims, config_dict, validate_every, incremental, save_initial_path, zobrist):
>>>>>>> a3372921
	from .util import intersperse
	import json

	cfg = config.from_dict(config_dict)

	init_state = cfg['state_gen_func'](dims, zobrist=zobrist)
	if save_initial_path:
		with open(save_initial_path, 'w') as f:
			json.dump(init_state.to_dict(), f)

	sim = KmcSim(init_state, cfg['rule_specs'], incremental=incremental, temperature=temperature)

	def maybe_do_validation(steps_done):
		if not validate_every: return
		if not steps_done > 0: return
		if not steps_done % validate_every == 0: return
		sim.validate()

	# to write json incrementally we'll need to do a bit ourselves
	with write_enclosing('{', '\n}', ofile):
		def write_key_val(key, val, end=',\n', pretty=True, **kw):
			ofile.write('"%s": ' % key)
			json.dump(val, ofile, indent=2 if pretty else None, **kw)
			ofile.write(end)

		write_key_val('grid', grid_info(dims))
		write_key_val('config', config_dict)
		write_key_val('temperature', temperature, pretty=False)
		write_key_val('rates', sim.rates_info(), sort_keys=True)
		if embed_initial:
			write_key_val('initial_state', init_state.to_dict(), pretty=False)

		with write_enclosing(' "events": [\n  ', '\n ]', ofile):
			# everything here is done with iterators for the sake of
			# incremental output
			infos = (sim.perform_random_move() for _ in range(nsteps))
			strs = (json.dumps(x, sort_keys=True) for x in infos)
			for n,s in enumerate(intersperse(',\n  ', strs)):
				ofile.write(s)

				# somewhat silly HACK to recover step number
				if n%2 == 0: # only perform after writing step (not comma)
					maybe_do_validation(steps_done = n//2 + 1)

	ofile.write('\n')

class write_enclosing:
	'''
	Context manager that writes strings to a file.

	Writes strings when the block is entered & exited, be it cleanly
	or via an exception. For a computation that streams structured
	output (XML, JSON, ...), this may result in a more easily
	salvagable output file if the computation is interrupted.
	(just don't bet your life on it)
	'''
	def __init__(self, start, end, file):
		self.file = file
		self.start = start
		self.end = end
	def __enter__(self): self.file.write(self.start)
	def __exit__(self, *args): self.file.write(self.end)

def grid_info(dims):
	return {
		'lattice_type': 'hexagonal',
		'coord_format': 'axial',
		'dim': dims,
	}

#-----------------------------

# Because this script is run via -m, we cannot do "-m cProfile".
# Hence profiling is provided as a flag.
def with_profiling(f, stats_out=None, text_out=None):
	try: from cProfile import Profile
	except: from profile import Profile
	from pstats import Stats
	prof = Profile()

	prof.enable()
	retval = f()
	prof.disable()

	if stats_out:
		try:
			prof.dump_stats(stats_out)
		except (IOError,OSError) as e: # not worth losing our return value over
			warn('could not write pstats (%s)', e)
	if text_out:
		try:
			MAX_LINES = 20
			stats = Stats(prof, stream=text_out)
			stats.sort_stats('cumtime')
			stats.print_stats(MAX_LINES)
		except (IOError,OSError) as e:
			warn('could not write profiling summary (%s)', e)
	return retval

#-----------------------------
# argparse argument types

def int_with_min(min, errmsg, s):
	x = int(s)
	if x < min:
		raise argparse.ArgumentTypeError('%s: %d' % (errmsg, x))
	return x
positive_int = partial(int_with_min, 1, 'Not a positive integer')
nonnegative_int = partial(int_with_min, 0, 'Not a non-negative integer')

def delim_parser(typ, n=None, sep=','):
	def inner(s):
		toks = s.split(',')
		xs = []
		for t in toks:
			try: xs.append(typ(t))
			except ValueError: raise argparse.ArgumentTypeError(
				'Bad %s value: %r' % (typ.__name__, t))

		if n not in (None, len(xs)):
			raise argparse.ArgumentTypeError(
				'Expected %d arguments separated by %r; got %d'
				% (n, sep, len(xs))
			)
		return xs
	return inner

#-----------------------------

def say(msg, *args, **kw):     print(msg.format(*args, **kw), file=sys.stdout)
def say_err(msg, *args, **kw): print('%s: %s' % (PROG, msg.format(*args, **kw)), file=sys.stderr)

def warn(msg, *args, **kw):
	say_err('Warning: ' + msg, *args, **kw)

def die(msg, *args, **kw):
	say_err('FATAL: ' + msg, *args, **kw)
	say_err('Aborting.')
	sys.exit(1)

#-----------------------------

main()<|MERGE_RESOLUTION|>--- conflicted
+++ resolved
@@ -89,12 +89,9 @@
 			validate_every = args.validate_every,
 			incremental = args.incremental,
 			save_initial_path = args.write_initial,
-<<<<<<< HEAD
 			embed_initial = args.embed_initial,
 			temperature = args.temperature,
-=======
 			zobrist = HASH if args.zobrist_hash else args.zobrist_bits,
->>>>>>> a3372921
 		)
 
 	if args.output_pstats or args.profile:
@@ -109,14 +106,10 @@
 
 #-----------------------------
 
-<<<<<<< HEAD
 # The long explicit argument list is deliberate; if this thing took
 #  the 'args' object it would be impossible to lint for unused vars.
 # That said, perhaps the function needs to be broken up.
-def run(ofile, nsteps, dims, config_dict, validate_every, incremental, save_initial_path, embed_initial, temperature):
-=======
-def run(ofile, nsteps, dims, config_dict, validate_every, incremental, save_initial_path, zobrist):
->>>>>>> a3372921
+def run(ofile, nsteps, dims, config_dict, validate_every, incremental, save_initial_path, embed_initial, temperature, zobrist):
 	from .util import intersperse
 	import json
 
